--- conflicted
+++ resolved
@@ -1,7 +1,4 @@
-<<<<<<< HEAD
-=======
 import { cookies } from 'next/headers';
->>>>>>> fe4345ee
 import type { NextRequest } from 'next/server';
 import { NextResponse } from 'next/server';
 
